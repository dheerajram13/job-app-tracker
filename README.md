--- conflicted
+++ resolved
@@ -834,8 +834,5 @@
 - Sharing it with others
 - Contributing improvements
 - Reporting bugs
-<<<<<<< HEAD
-=======
 
 ---
->>>>>>> a588a2b8
